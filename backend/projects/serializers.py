--- conflicted
+++ resolved
@@ -569,13 +569,7 @@
     def validate_progress(self, value):
         """Validate progress is between 0 and 100."""
         if not (0 <= value <= 100):
-<<<<<<< HEAD
             raise serializers.ValidationError("Progress must be between 0 and 100")
-=======
-            raise serializers.ValidationError(
-                "Progress must be between 0 and 100"
-            )
->>>>>>> bd01bcc8
         return value
 
     def validate_estimated_hours(self, value):
